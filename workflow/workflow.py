from transitions import Machine
from workflow.monitor import FilePatternMonitor
from workflow.utilities import (safe_copy_file, compare_hashes, compress_file,
                                uncompress_file, stack_files, globus_transfer,
                                create_scipion_project, start_scipion_project,
                                convert_to_mrc)
import asyncio
import logging
import os
import pathlib
import time

ATC_GLOBUS_ENDPOINT = '67dace28-311f-11e8-b8f8-0ac6873fc732'
MOAB_GLOBUS_ENDPOINT = 'dabdccc3-6d04-11e5-ba46-22000b92c6ec'
logger = logging.getLogger(__name__)


class Project():
    '''Overarching project controller
    '''

    def __init__(self, project, pattern, frames=1, scipion_config=None):
        self.project = project
        self.workflow = Workflow()
<<<<<<< HEAD
        self.awh = AsyncWorkflowHelper()
        self.monitor = FilePatternMonitor(pattern)
=======
        self.async = AsyncWorkflowHelper()
        self.monitor = FilePatternMonitor(pattern, recursive=True)
>>>>>>> cefe3cdc
        self.paths = {
                'local_root': '/tmp/' + str(project),
                'storage_root': '/mnt/nas/' + str(project),
                'globus_root': '/mnt/NCEF-CryoEM/' + str(project),
                'scipion_config': scipion_config
                }
        self._ensure_root_directories()
        self.frames = frames
        if self.frames > 1:
            self._ensure_directory(str(
                pathlib.Path(self.paths['local_root']).joinpath(
                pathlib.Path('stack'))))
        self.workflow.MIN_IMPORT_INTERVAL = \
            self.workflow.MIN_IMPORT_INTERVAL / self.frames

    def start(self):
        self._transfer_loop()
        self.awh.add_timed_callback(self._start_scipion, 60)
        self.awh.loop.run_until_complete(self._async_start())

    async def _async_start(self):
        try:
            while True:
                items = await self.monitor
                for item in items:
                    model = WorkflowItem(item, self.workflow, self)
                    self.workflow.add_model(model)
                    model.initialize()
                    await asyncio.sleep(self.workflow.MIN_IMPORT_INTERVAL)
                await asyncio.sleep(2)
        except StopAsyncIteration:
            import sys
            sys.exit(0)

    def _start_scipion(self):
        if not self.paths['scipion_config']:
            logger.info('Not starting Scipion, no config file found')
            return None
        else:
            logger.info('Starting Scipion for {0}'.format(self.project))
        self.awh.create_task(
            create_scipion_project(self.project,
                                   self.paths['scipion_config']),
            done_cb=self._schedule_scipion_project)

    def _schedule_scipion_project(self, fut=None):
        if fut.exception():
            logger.warning('Could not create scipion project. {0}'
                           .format(fut.exception()))
        else:
            self.awh.create_task(start_scipion_project(self.project))

    def _transfer_loop(self, fut=None):
        self.awh.create_task(
            self._schedule_globus_transfer(),
            done_cb=self._transfer_loop
        )

    async def _schedule_globus_transfer(self, pre_wait=1800):
        '''Schedule the globus transfer for synchronization after a wait time

        Default pre_wait (seconds) is 1800. Decrease to 0 for one-offs or if
        you're handling an inter-call interval yourself.
        '''
        if not self.project:
            raise KeyError('Project name must not be empty.')
        await asyncio.sleep(pre_wait)
        await globus_transfer(
            ATC_GLOBUS_ENDPOINT + ':/' + str(self.project),
            MOAB_GLOBUS_ENDPOINT + ':' + self.paths['globus_root'],
            '-s', 'mtime',
            '-r',
            '--preserve-mtime',
            '--notify', 'failed,inactive',
            '--label', str(self.project))

    def _ensure_root_directories(self):
        self._ensure_directory(self.paths['local_root'])
        self._ensure_directory(self.paths['storage_root'])

    @staticmethod
    def _ensure_directory(path):
        try:
            os.stat(str(path))
        except FileNotFoundError:
            os.makedirs(str(path), exist_ok=True)


class Workflow(Machine):
    '''The workflow state machine.
    '''
    MIN_IMPORT_INTERVAL = 45

    def __init__(self):
        states = ['initial',
                  'creating',
                  'importing',
                  'converting',
                  'stacking',
                  'compressing',
                  'exporting',
                  'processing',
                  'confirming',
                  'cleaning',
                  'finished']
        Machine.__init__(self,
                         states=states,
                         initial='initial',
                         auto_transitions=False)
        self.add_transition('initialize', source='initial', dest='creating')
        self.add_transition('import_file',
                            source=['creating', 'importing'],
                            dest='importing')
        self.add_transition('stack',
                            source=['importing', 'stacking'],
                            dest='stacking')
        self.add_transition('compress',
                            source=['importing', 'stacking', 'compressing',
                                    'converting'],
                            dest='compressing')
        self.add_transition('export',
                            source=['compressing', 'exporting'],
                            dest='exporting')
        self.add_transition('convert_to_mrc',
                            source=['converting', 'importing'],
                            dest='converting')
        self.add_transition('hold_for_processing',
                            source=['exporting', 'processing'],
                            dest='processing')
        self.add_transition('confirm',
                            source=['processing', 'exporting'],
                            dest='confirming')
        self.add_transition('clean',
                            source=['stacking', 'confirming'],
                            dest='cleaning')
        self.add_transition('finalize', source='cleaning', dest='finished')

    def get_model(self, key):
        models = [model for model in self.models[1:]
                  if model.files['original'] == key]
        if models:
            return models[0]
        else:
            raise KeyError


class WorkflowItem():
    '''A file that will join and proceed through the workflow.
    '''

    def __init__(self, path, workflow, project):
        self.history = []
        self.files = {'original': pathlib.Path(path)}
        self.project = project
        self.workflow = workflow
        self.awh = project.awh
        logger.info('Starting: {0}'.format(self.files['original']))

    def _delta_mtime(self, path):
        '''Return the difference between system time and file modified timestamp
        '''
        return int(time.time()) - os.stat(str(path)).st_mtime

    def _is_processing_complete(self, path):
        project_index = pathlib.Path(
            '/var/www/scipion/',
            self.project.project,
            'index.html')
        try:
            with open(str(project_index), mode='r', encoding='utf8') as index:
                if str(self.files['original'].stem) in index.read():
                    return True
                else:
                    return False
        except FileNotFoundError:
            return False

    def on_enter_creating(self):
        '''Check that the file has finished creation, then transition state

        Since we're using network file systems here, we're using a simple check
        to see if the file has been modified recently instead of something
        fancier like inotify.
        '''
        dt = self._delta_mtime(self.files['original'])
        self.import_file() if dt > 15 else self.awh.add_timed_callback(
                self.on_enter_creating, 16 - dt)

    def on_enter_importing(self):
        '''Copy (import) the file to local storage for processing.
        '''
        self.files['local_original'] = pathlib.Path(
                self.project.paths['local_root'],
                self.files['original'].name)
        self.awh.create_task(
            safe_copy_file(self.files['original'],
                           self.files['local_original']),
            self._importing_complete)

    def _importing_complete(self, fut):
        if fut.exception():
            self.awh.add_timed_callback(self.import_file, 10)
        elif fut.result() == 0:
            if self.project.frames > 1:
                self.stack()
            elif self.files['original'].suffix == '.dm4':
                self.convert_to_mrc()
            else:
                self.files['local_stack'] = self.files['local_original']
                self.compress()
        else:
            self.awh.add_timed_callback(self.import_file, 10)

    def on_enter_converting(self):
        self.files['local_converted'] = \
            self.files['local_original'].with_suffix('.mrc')
        self.awh.create_task(
            convert_to_mrc(self.files['local_original'],
                           self.files['local_converted']),
            self._converting_complete)

    def _converting_complete(self, fut):
        if fut.exception():
            self.awh.add_timed_callback(self.convert_to_mrc, 10)
        else:
            self.files['local_stack'] = self.files['local_original']
            self.compress()

    def on_enter_stacking(self):
        '''Stack the files if the stack parameter evaluates True.

        If the file is an unstacked frame, check to see if there is a workflow
        item for the stack created. If there's already a workflow item,
        reference this file in that item's self.files['local_unstacked'].

        If the file is a stacked movie placeholder, call out and back until
        all of the frames are referenced, then perform stacking. If that is
        successful, trigger clean-up for each of the frames and move to
        compressing.
        '''
        if self.project.frames == 1:
            self.compress()
            return
        if ('local_unstacked' in self.files and
                len(self.files['local_unstacked']) == self.project.frames):
<<<<<<< HEAD
            self.awh.create_task(stack_files(self.files['local_unstacked'],
                                             self.files['original']),
                                 done_cb=self._stacking_complete)
        else:
            stack_key = self.files['local_original'].name[:-2]
            stack_path = self.files['local_original'].with_name(stack_key)
=======
            pths = [f.files['original'] for f in self.files['local_unstacked']]
            self.async.create_task(stack_files(pths,
                                               self.files['original']),
                                   done_cb=self._stacking_complete)
        elif 'local_unstacked' not in self.files:
            stack_key = self.files['local_original'].stem[:-2] +\
                self.files['local_original'].suffix
            stack_path = self.files['local_original'].parent.joinpath(
                pathlib.Path('stack')).joinpath(
                pathlib.Path(stack_key))
>>>>>>> cefe3cdc
            model = WorkflowItem(stack_path, self.workflow, self.project)
            model.files['local_original'] = stack_path
            model.files['local_stack'] = model.files['local_original']
            try:
                model = self.workflow.get_model(stack_path)
            except KeyError:
                self.workflow.add_model(model, initial='stacking')
            try:
                model.files['local_unstacked'].append(self)
            except KeyError:
                model.files['local_unstacked'] = [self]
            model.stack()
        else:
            pass
            #Only stack models should get here. They should not stack directly.

    def _stacking_complete(self, fut):
        if not fut.exception():
            self.compress()
        else:
            pass

    def on_enter_compressing(self):
        '''Trigger compression of the local stack file.

        The files are large, so compression is ideally multithreaded. The
        compression function should call back when complete to trigger
        the move to the next state.
        '''
        self.awh.create_task(
            compress_file(self.files['local_stack'], force=True),
            done_cb=self._compressing_complete)
        self.files['local_compressed'] = self.files['local_stack'].with_suffix(
            self.files['local_stack'].suffix + '.bz2')

    def _compressing_complete(self, fut):
        self.export() if not fut.exception() else self.compress()

    def on_enter_exporting(self):
        '''Export (copy) the compressed file to the storage location
        '''
        self.files['storage_final'] = pathlib.Path(
            self.project.paths['storage_root'],
            self.files['local_compressed'].name)
        self.awh.create_task(
            safe_copy_file(
                self.files['local_compressed'],
                self.files['storage_final']),
            self._exporting_complete)

    def _exporting_complete(self, fut):
        if fut.exception():
            self.awh.add_timed_callback(self.export, 10)
        elif fut.result() == 0:
            self.hold_for_processing()
        else:
            self.awh.add_timed_callback(self.export, 10)

    def on_enter_processing(self):
        '''Maintain processing state until scipion processing is complete.

        Watch for the indicators that the entire scipion processing stack has
        completed. Until then, recurse back to this state entrance. Once it has
        completed, proceed to clean up.
        '''
        if self._is_processing_complete(self.files['local_stack']):
            self.confirm()
        else:
            self.awh.add_timed_callback(self.hold_for_processing, 10)

    def on_enter_confirming(self):
        '''Verify compression and that storage transfer is complete

        Confirm that:
        - The compression cycle is correct (hash original and re-uncompressed)
        - The transfer to storage is complete
        '''
        new_name = self.files['local_original'].with_suffix('.orig')
        self.files['local_uncompressed'] = self.files['local_original']
        self.files['local_original'].rename(new_name)
        self.files['local_original'] = pathlib.Path(new_name)
        self.awh.create_task(
            uncompress_file(self.files['local_compressed'], force=True),
            self._uncompress_complete)

    def _uncompress_complete(self, fut):
        size_match = (os.stat(str(self.files['local_compressed'])).st_size ==
                      os.stat(str(self.files['storage_final'])).st_size)
        if size_match:
            self.awh.create_task(
                compare_hashes(
                    self.files['local_original'],
                    self.files['local_uncompressed']),
                self._hashes_complete)
        else:
            pass

    def _hashes_complete(self, fut):
        if fut.exception():
            self.awh.add_timed_callback(
                self._uncompress_complete, 10)
            logger.warning(fut.exception())
        elif fut.result() is True:
            self._confirm_complete(fut)
        else:
            pass

    def _confirm_complete(self, fut):
        self.clean()

    def on_enter_cleaning(self):
        self._safe_remove_file('local_stack')
        self._safe_remove_file('local_compressed')
        self._safe_remove_file('local_uncompressed')
        self._safe_remove_file('local_original')
        self._safe_remove_file('local_converted')
        self._safe_remove_file('original')
        if 'local_unstacked' in self.files:
            [x.clean() for x in self.files['local_unstacked']]
        self.finalize()

    def _safe_remove_file(self, key):
        try:
            self._remove_file(self.files[key])
        except KeyError:
            pass

    def _remove_file(self, path):
        try:
            os.remove(str(path))
        except OSError:
            pass

    def on_enter_finished(self):
        logger.info('Finalized: {0}'.format(self.files['original']))


class AsyncWorkflowHelper():
    '''Processes async calls for the workflow
    '''

    def __init__(self):
        self.loop = asyncio.get_event_loop()

    def create_task(self, coro, done_cb=None):
        task = self.loop.create_task(coro)
        task.add_done_callback(done_cb) if done_cb else None

    def add_timed_callback(self, func, sleep):
        self.loop.create_task(self._wrap_timed_callback(func, sleep))

    async def _wrap_timed_callback(self, func, sleep):
        await asyncio.sleep(sleep)
        func()<|MERGE_RESOLUTION|>--- conflicted
+++ resolved
@@ -22,13 +22,8 @@
     def __init__(self, project, pattern, frames=1, scipion_config=None):
         self.project = project
         self.workflow = Workflow()
-<<<<<<< HEAD
         self.awh = AsyncWorkflowHelper()
-        self.monitor = FilePatternMonitor(pattern)
-=======
-        self.async = AsyncWorkflowHelper()
         self.monitor = FilePatternMonitor(pattern, recursive=True)
->>>>>>> cefe3cdc
         self.paths = {
                 'local_root': '/tmp/' + str(project),
                 'storage_root': '/mnt/nas/' + str(project),
@@ -274,25 +269,16 @@
             return
         if ('local_unstacked' in self.files and
                 len(self.files['local_unstacked']) == self.project.frames):
-<<<<<<< HEAD
-            self.awh.create_task(stack_files(self.files['local_unstacked'],
+            pths = [f.files['original'] for f in self.files['local_unstacked']]
+            self.awh.create_task(stack_files(pths,
                                              self.files['original']),
                                  done_cb=self._stacking_complete)
-        else:
-            stack_key = self.files['local_original'].name[:-2]
-            stack_path = self.files['local_original'].with_name(stack_key)
-=======
-            pths = [f.files['original'] for f in self.files['local_unstacked']]
-            self.async.create_task(stack_files(pths,
-                                               self.files['original']),
-                                   done_cb=self._stacking_complete)
         elif 'local_unstacked' not in self.files:
             stack_key = self.files['local_original'].stem[:-2] +\
                 self.files['local_original'].suffix
             stack_path = self.files['local_original'].parent.joinpath(
                 pathlib.Path('stack')).joinpath(
                 pathlib.Path(stack_key))
->>>>>>> cefe3cdc
             model = WorkflowItem(stack_path, self.workflow, self.project)
             model.files['local_original'] = stack_path
             model.files['local_stack'] = model.files['local_original']
@@ -307,7 +293,7 @@
             model.stack()
         else:
             pass
-            #Only stack models should get here. They should not stack directly.
+            # Only stack models before hitting the frame count should get here
 
     def _stacking_complete(self, fut):
         if not fut.exception():
